import numpy as np
from core import load_events, load_fs
    
class FindEnd():
    def __init__(self):
        self.keep = True
    def check(self,code):
        if code in '()FfTt]N>#':
            self.keep = False
        return self.keep
    
def get_stim_start(stim_end_row,digmarks):
    '''
    Finds the digmark row corresponding to the beginning of a stimulus

    Parameters
    ------
    stim_end_row : pandas dataframe
        The row of the digmark dataframe corresponding to the end of a stimulus
    digmarks : pandas dataframe
        The digmark dataframe

    Returns
    ------
    this_trial : pandas dataframe
        Row containing the digmark corresponding to the start of the stimulus 

    '''
    rec,ts = stim_end_row['recording'],stim_end_row['time_samples']
    mask = (
        (digmarks['recording']==rec)
        & (digmarks['time_samples'] < ts)
        & ~digmarks['codes'].str.contains('[RCL]')
        )
    this_trial_mask = (
        digmarks[mask].iloc[::-1]['codes'].apply(FindEnd().check).iloc[::-1]
        & digmarks[mask]['codes'].str.contains('<')
    )
    this_trial = digmarks[mask][this_trial_mask]
    return this_trial.iloc[0]

def _is_not_floatable(arg):
    ''' returns True if arg cannot be converted to float
    '''
    try: 
        float(arg)
        return False
    except ValueError:
        return True


def get_stim_info(trial_row,stimulus,fs):
    '''
    finds the stimulus info for a trial.

    Parameters
    -------
    trial_row 
        row from a trial
    stimulus
        pandas dataframe of all stimulus events 
    fs : float
        sampling rate of block

    Returns
    -------
    digmark row for the response event

    '''
    rec,samps = trial_row['recording'], trial_row['time_samples']
    stim_mask = (
        (stimulus['recording']==rec)
        & (stimulus['time_samples']>(samps-1.0*fs))
        & (stimulus['time_samples']<(samps+fs))
        )
    
    if stim_mask.sum()>0:
        return stimulus[stim_mask].iloc[0]
    else:
        return dict(codes=np.nan,time_samples=np.nan,recording=np.nan,text=np.nan)


def get_stim_end(trial_row,digmarks,fs,window=60.0):
    '''
    finds the end of the stimulus event for a trial.

    Parameters
    -------
    trial_row 
        row from a trial
    digmarks
        pandas dataframe of all digmark events 
    fs : float
        sampling rate of block
    window : float
        time window (in seconds) after the stimulus start in which to look for 
        the stimulus end. default: 60.0

    Returns
    -------
    digmark row for the response event

    '''
    rec,samps = trial_row['recording'], trial_row['time_samples']
    resp_mask = (
        (digmarks['recording']==rec)
        & (digmarks['time_samples']>samps)
        & (digmarks['time_samples']<(samps+fs*window))
        & digmarks['codes'].str.contains('[>#]')
        )
    assert digmarks[resp_mask].shape[0]>0
    return digmarks[resp_mask].iloc[0]

def get_response(trial_row,digmarks,fs,window=5.0):
    '''
    finds the response event for a trial.

    Parameters
    -------
    trial_row 
        row from a trial
    digmarks
        pandas dataframe of all digmark events 
    fs : float
        sampling rate of block
    window : float
        time window (in seconds) after the stimulus end in which to look for 
        the response. default: 5.0

    Returns
    -------
    digmark row for the response event

    '''
    rec,samps = trial_row['recording'], trial_row['time_samples']
    try:
        stim_dur = trial_row['stimulus_end'] - trial_row['time_samples']
    except KeyError:
        stim_dur = get_stim_end(rec,samps,fs)['time_samples']-samps
    resp_mask = (
        (digmarks['recording']==rec)
        & (digmarks['time_samples']>(samps+stim_dur))
        & (digmarks['time_samples']<(samps+stim_dur+fs*window))
        & digmarks['codes'].str.contains('[RLN]')
        )
    if digmarks[resp_mask].shape[0]>0:
        return digmarks[resp_mask].iloc[0]
    else:
        return dict(codes=np.nan,time_samples=np.nan,recording=np.nan)

def get_consequence(trial_row,digmarks,fs,window=2.0):
    '''
    finds the consequence event for a trial.

    Parameters
    -------
    trial_row 
        row from a trial
    digmarks
        pandas dataframe of all digmark events 
    fs : float
        sampling rate of block
    window : float, optional
        time window (in seconds) after the reponse in which to look for the 
        consequence. default: 2.0

    Returns
    -------
    digmark row for the consequence event

    '''
    rec,samps = trial_row['recording'], trial_row['time_samples']
    rt = trial_row['response_time']
    bds = rt, rt+fs*window
    try:
        resp_mask = (
            (digmarks['recording']==rec)
            & (digmarks['time_samples']>bds[0])
            & (digmarks['time_samples']<bds[1])
            & digmarks['codes'].str.contains('[FfTt]')
            )
    except ValueError:
        return dict(codes=np.nan,time_samples=np.nan,recording=np.nan)
    if digmarks[resp_mask].shape[0]>0:
        return digmarks[resp_mask].iloc[0]
    else:
        return dict(codes=np.nan,time_samples=np.nan,recording=np.nan)

def is_correct(consequence):
    '''
    Checks if the consequence indicates that the trial was correct.
    '''
    try:
        return consequence in 'Ff'
    except TypeError:
        return consequence

def load_trials(block_path):
    '''
    returns a pandas dataframe containing trial information for a given block_path

    Parameters
    -------
    block_path : str
        the path to the block

    Returns
    ------
    trials : pandas dataframe

    Columns
    ------
    time_samples : int 
        Time in samples of the start of a stimulus (trial)
    stimulus : str 
        Name of the stimulus
    stimulus_end : int 
        Time in samples of the end of the stimulus 
    response : str 
        Response code of the animal
    response_time : int 
        Time in samples of the response of the animal
    consequence : str 
        Consequence code 
    correct : bool 
        Whether the trial was correct or not 

    '''
    digmarks = load_events(block_path,'DigMark')
    stimulus = load_events(block_path,'Stimulus')

    digmarks = digmarks[digmarks['codes']!='C']
    stimulus = load_events(block_path,'Stimulus')
    stim_mask = (
        ~stimulus['text'].str.contains('date')
        & stimulus['text'].apply(_is_not_floatable) # occlude floats
        )
    stimulus = stimulus[stim_mask]
<<<<<<< HEAD
    fs = get_fs(block_path)
=======

    fs = load_fs(block_path)
>>>>>>> 14f3cb19
    
    stim_end_mask = digmarks['codes'].isin(('>','#'))
    trials = digmarks[stim_end_mask].apply(lambda row: get_stim_start(row,digmarks),axis=1)[:]
    trials.reset_index(inplace=True)
    del trials['index']
    del trials['codes']
    trials['stimulus'] = trials.apply(lambda row: get_stim_info(row,stimulus,fs)['text'],axis=1)
    trials['stimulus_end'] = trials.apply(lambda row: get_stim_end(row,digmarks,fs)['time_samples'],axis=1)
    trials['response'] = trials.apply(lambda row: get_response(row,digmarks,fs)['codes'],axis=1)
    trials['response_time'] = trials.apply(lambda row: get_response(row,digmarks,fs)['time_samples'],axis=1)
    trials['consequence'] = trials.apply(lambda row: get_consequence(row,digmarks,fs)['codes'],axis=1)
    trials['correct'] = trials['consequence'].apply(is_correct)
    return trials<|MERGE_RESOLUTION|>--- conflicted
+++ resolved
@@ -236,12 +236,8 @@
         & stimulus['text'].apply(_is_not_floatable) # occlude floats
         )
     stimulus = stimulus[stim_mask]
-<<<<<<< HEAD
-    fs = get_fs(block_path)
-=======
 
     fs = load_fs(block_path)
->>>>>>> 14f3cb19
     
     stim_end_mask = digmarks['codes'].isin(('>','#'))
     trials = digmarks[stim_end_mask].apply(lambda row: get_stim_start(row,digmarks),axis=1)[:]
