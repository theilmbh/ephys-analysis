--- conflicted
+++ resolved
@@ -171,20 +171,17 @@
     '''
     rec,samps = trial_row['recording'], trial_row['time_samples']
     rt = trial_row['response_time']
-    if np.isnan(rt):
+    bds = rt, rt+fs*window
+    resp_mask = (
+        (digmarks['recording']==rec)
+        & (digmarks['time_samples']>bds[0])
+        & (digmarks['time_samples']<bds[1])
+        & digmarks['codes'].str.contains('[FfTt]')
+        )
+    if digmarks[resp_mask].shape[0]>0:
+        return digmarks[resp_mask].iloc[0]
+    else:
         return dict(codes=np.nan,time_samples=np.nan,recording=np.nan)
-    else:
-        bds = rt, rt+fs*window
-        resp_mask = (
-            (digmarks['recording']==rec)
-            & (digmarks['time_samples']>bds[0])
-            & (digmarks['time_samples']<bds[1])
-            & digmarks['codes'].str.contains('[FfTt]')
-            )
-        if digmarks[resp_mask].shape[0]>0:
-            return digmarks[resp_mask].iloc[0]
-        else:
-            return dict(codes=np.nan,time_samples=np.nan,recording=np.nan)
 
 def is_correct(consequence):
     '''
@@ -227,9 +224,8 @@
 
     '''
     digmarks = load_events(block_path,'DigMark')
-<<<<<<< HEAD
     stimulus = load_events(block_path,'Stimulus')
-=======
+
     digmarks = digmarks[digmarks['codes']!='C']
     stimulus = load_events(block_path,'Stimulus')
     stim_mask = (
@@ -237,8 +233,6 @@
         & stimulus['text'].apply(_is_not_floatable) # occlude floats
         )
     stimulus = stimulus[stim_mask]
-
->>>>>>> 8b39e8a9
     fs = get_fs(block_path)
     
     stim_end_mask = digmarks['codes'].isin(('>','#'))
